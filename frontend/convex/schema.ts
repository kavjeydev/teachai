--- conflicted
+++ resolved
@@ -103,11 +103,7 @@
     chatId: v.string(),
     title: v.string(),
     userId: v.string(), // Still the end-user who owns the data
-<<<<<<< HEAD
-    organizationId: v.optional(v.id("organizations")), // Organization this chat belongs to
-=======
     organizationId: v.optional(v.id("organizations")), // Organization this chat belongs to (optional for backward compatibility)
->>>>>>> 53d6a15f
     chatType: v.optional(v.string()), // "user_direct" or "app_subchat"
     parentAppId: v.optional(v.string()), // If this is a sub-chat under an app (keep for backward compatibility)
     parentChatId: v.optional(v.string()), // Parent chat's string chatId (more efficient than parentAppId lookup)
@@ -292,11 +288,7 @@
   folders: defineTable({
     name: v.string(),
     userId: v.string(),
-<<<<<<< HEAD
-    organizationId: v.optional(v.id("organizations")),
-=======
     organizationId: v.optional(v.id("organizations")), // Optional for backward compatibility
->>>>>>> 53d6a15f
     color: v.optional(v.string()),
     createdAt: v.number(),
   })
