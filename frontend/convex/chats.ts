import { v } from "convex/values";
import { mutation, query } from "./_generated/server";
import { Doc } from "./_generated/dataModel";
import { paginationOptsValidator } from "convex/server";

export const getChats = query({
  args: {
    organizationId: v.optional(v.id("organizations")),
  },
  handler: async (ctx, args) => {
    const identity = await ctx.auth.getUserIdentity();
    if (!identity) {
      throw new Error("Not authenticated.");
    }

    const userId = identity.subject;

    // If organizationId is provided, verify it exists and user owns it
    if (args.organizationId) {
      const organization = await ctx.db.get(args.organizationId as any);
      if (!organization) {
        throw new Error("Organization not found.");
      }
      if ((organization as any).userId !== userId) {
        throw new Error("Unauthorized to view chats in this organization.");
      }

      const chats = await ctx.db
        .query("chats")
        .withIndex("by_user_organization" as any, (q: any) =>
          q.eq("userId", userId).eq("organizationId", args.organizationId),
        )
        .filter((q) => q.eq(q.field("isArchived"), false))
        .order("desc")
        .collect();

      return chats;
    }

<<<<<<< HEAD
    // If no organizationId provided, return all user's chats (for backward compatibility)
    const chats = await ctx.db
=======
    // Query chats with organizationId
    const chatsWithOrg = await ctx.db
>>>>>>> 53d6a15f
      .query("chats")
      .withIndex("by_user", (q) => q.eq("userId", userId))
      .filter((q) => q.eq(q.field("isArchived"), false))
      .collect();

    // Also get chats without organizationId (for backward compatibility during migration)
    // These will be migrated to the organization
    const chatsWithoutOrg = await ctx.db
      .query("chats")
      .withIndex("by_user", (q) => q.eq("userId", userId))
      .filter((q) =>
        q.and(
          q.eq(q.field("isArchived"), false),
          q.eq(q.field("organizationId"), undefined),
        ),
      )
      .collect();

    // Combine and return all chats
    return [...chatsWithOrg, ...chatsWithoutOrg];
  },
});

export const createChat = mutation({
  args: {
    title: v.string(),
    organizationId: v.id("organizations"),
  },
  handler: async (ctx, args) => {
    const identity = await ctx.auth.getUserIdentity();
    if (!identity) {
      throw new Error("Not authenticated.");
    }

    const userId = identity.subject;

    // Verify organization exists and user owns it
    const organization = await ctx.db.get(args.organizationId);
    if (!organization) {
      throw new Error("Organization not found.");
    }
    if (organization.userId !== userId) {
      throw new Error("Unauthorized to create chats in this organization.");
    }

    // Generate unique chat ID
    const timestamp = Date.now().toString(36);
    const randomPart = Math.random().toString(36).substr(2, 8);
    const uniqueChatId = `chat_${timestamp}_${randomPart}`;

    const document = await ctx.db.insert("chats", {
      chatId: uniqueChatId,
      title: args.title,
      userId: userId,
      organizationId: args.organizationId,
      isArchived: false,
      content: [],
      apiInfo: {
        visibility: "protected",
      },
      apiKey: "undefined",
      apiKeyDisabled: true,
      visibility: "private",
    });

    return document;
  },
});

export const uploadContext = mutation({
  args: {
    id: v.id("chats"),
    context: v.object({
      filename: v.string(),
      fileId: v.string(),
    }),
  },
  handler: async (ctx, args) => {
    const identity = await ctx.auth.getUserIdentity();
    if (!identity) {
      throw new Error("Not authenticated.");
    }

    const userId = identity.subject;

    const existingDocument = await ctx.db.get(args.id);

    if (!existingDocument) {
      throw new Error("Not found");
    }

    if (existingDocument.userId !== userId) {
      throw new Error("Unauthorized");
    }

    let existingContext = existingDocument.context || [];

    // Check if exact same file already exists in context (by fileId only)
    const fileExists = existingContext.some(
      (contextItem) => contextItem.fileId === args.context.fileId,
    );

    if (fileExists) {
      console.log(
        `File with ID ${args.context.fileId} already exists in context, skipping exact duplicate`,
      );
      return existingDocument; // Return without adding duplicate
    }

    // Add the new context item
    existingContext.push(args.context);

    const document = await ctx.db.patch(args.id, {
      context: existingContext,
    });

    return document;
  },
});

export const eraseContext = mutation({
  args: {
    id: v.id("chats"),
    fileId: v.string(),
  },
  handler: async (ctx, args) => {
    const identity = await ctx.auth.getUserIdentity();
    if (!identity) {
      throw new Error("Not authenticated.");
    }

    const userId = identity.subject;

    const existingChat = await ctx.db.get(args.id);

    if (!existingChat || existingChat.userId !== userId) {
      throw new Error("Chat not found or unauthorized");
    }

    const currentContext = existingChat?.context;

    // Find the file being removed to get its information
    const fileToRemove = currentContext?.find(
      (objs) => objs.fileId === args.fileId,
    );

    const filteredContext = currentContext?.filter(
      (objs) => objs.fileId != args.fileId,
    );

    // Update chat context
    const chat = await ctx.db.patch(args.id, {
      context: filteredContext,
    });

    // Find the file in upload queue to get its size for storage tracking
    if (fileToRemove) {
      // Try to find the file in the upload queue to get its size
      const uploadedFile = await ctx.db
        .query("file_upload_queue")
        .withIndex("by_chat", (q) => q.eq("chatId", args.id))
        .filter((q) =>
          q.and(
            q.eq(q.field("userId"), userId),
            q.eq(q.field("fileName"), fileToRemove.filename),
            q.eq(q.field("status"), "completed"),
          ),
        )
        .first();

      if (uploadedFile) {
        // Update storage tracking by removing this file's size
        const storage = await ctx.db
          .query("user_file_storage")
          .withIndex("by_user", (q) => q.eq("userId", userId))
          .first();

        // Update the current chat's storage metadata
        const currentMetadata = existingChat.metadata || {
          totalSubchats: 0,
          activeUsers: 0,
          totalUsers: 0,
          totalFiles: 0,
          totalStorageBytes: 0,
          totalFileSize: 0, // Use totalFileSize instead of averageFileSize
          totalQueries: 0,
          queriesLast7Days: 0,
          lastActivityAt: Date.now(),
          userActivitySummary: [],
          fileTypeStats: {
            pdf: 0,
            docx: 0,
            txt: 0,
            images: 0,
            other: 0,
          },
          privacyMode: "privacy_first",
          lastMetadataUpdate: Date.now(),
          complianceFlags: {
            gdprCompliant: true,
            ccpaCompliant: true,
            auditLogEnabled: false,
          },
        };

        // Update the current chat's storage metadata
        const newTotalFiles = Math.max(0, currentMetadata.totalFiles - 1);
        const newTotalStorageBytes = Math.max(
          0,
          currentMetadata.totalStorageBytes - uploadedFile.fileSize,
        );
        const newTotalFileSize = Math.max(
          0,
          (currentMetadata.totalFileSize || 0) - uploadedFile.fileSize,
        );

        const updatedMetadata = {
          ...currentMetadata,
          totalFiles: newTotalFiles,
          totalStorageBytes: newTotalStorageBytes,
          totalFileSize: newTotalFileSize, // Use totalFileSize instead of averageFileSize
          lastActivityAt: Date.now(),
          lastMetadataUpdate: Date.now(),
        };

        await ctx.db.patch(existingChat._id, {
          metadata: updatedMetadata,
        });

        console.log(
          `📊 Updated chat ${existingChat.chatId} storage: -${uploadedFile.fileSize} bytes (total: ${updatedMetadata.totalStorageBytes})`,
        );

        // If this is a subchat, ALSO update the parent chat's storage
        if (
          existingChat.chatType === "app_subchat" &&
          (existingChat.parentChatId || existingChat.parentAppId)
        ) {
          // Use direct parentChatId if available, otherwise fallback to parentAppId lookup
          let parentChat = null;

          if (existingChat.parentChatId) {
            // Direct reference using string chatId - much more efficient
            parentChat = await ctx.db
              .query("chats")
              .filter((q) => q.eq(q.field("chatId"), existingChat.parentChatId))
              .first();
          } else if (existingChat.parentAppId) {
            // Legacy fallback - lookup by app's parentChatId
            const parentAppId = existingChat.parentAppId;
            const app = await ctx.db
              .query("apps")
              .withIndex("by_appId", (q) => q.eq("appId", parentAppId))
              .first();

            if (app && app.parentChatId) {
              parentChat = await ctx.db.get(app.parentChatId);
            }
          }

          if (parentChat) {
            const parentMetadata = parentChat.metadata || {
              totalSubchats: 0,
              activeUsers: 0,
              totalUsers: 0,
              totalFiles: 0,
              totalStorageBytes: 0,
              totalFileSize: 0, // Use totalFileSize instead of averageFileSize
              totalQueries: 0,
              queriesLast7Days: 0,
              lastActivityAt: Date.now(),
              userActivitySummary: [],
              fileTypeStats: {
                pdf: 0,
                docx: 0,
                txt: 0,
                images: 0,
                other: 0,
              },
              privacyMode: "privacy_first",
              lastMetadataUpdate: Date.now(),
              complianceFlags: {
                gdprCompliant: true,
                ccpaCompliant: true,
                auditLogEnabled: false,
              },
            };

            // Update parent chat's storage metadata
            const parentNewTotalFiles = Math.max(
              0,
              parentMetadata.totalFiles - 1,
            );
            const parentNewTotalStorageBytes = Math.max(
              0,
              parentMetadata.totalStorageBytes - uploadedFile.fileSize,
            );
            const parentNewTotalFileSize = Math.max(
              0,
              (parentMetadata.totalFileSize || 0) - uploadedFile.fileSize,
            );

            const updatedParentMetadata = {
              ...parentMetadata,
              totalFiles: parentNewTotalFiles,
              totalStorageBytes: parentNewTotalStorageBytes,
              totalFileSize: parentNewTotalFileSize, // Use totalFileSize instead of averageFileSize
              lastActivityAt: Date.now(),
              lastMetadataUpdate: Date.now(),
            };

            await ctx.db.patch(parentChat._id, {
              metadata: updatedParentMetadata,
            });

            console.log(
              `📊 Updated parent chat ${existingChat.parentAppId} storage: -${uploadedFile.fileSize} bytes (total: ${updatedParentMetadata.totalStorageBytes})`,
            );
          } else {
            console.warn(
              `Parent chat not found for subchat ${existingChat.chatId}`,
            );
          }
        }
      }
    }

    return chat;
  },
});

export const getContext = query({
  args: {
    id: v.id("chats"),
  },
  handler: async (ctx, args) => {
    const identity = await ctx.auth.getUserIdentity();
    if (!identity) {
      throw new Error("Not authenticated.");
    }

    const userId = identity.subject;
    const existingDocument = await ctx.db.get(args.id);

    if (!existingDocument) {
      throw new Error("Not found");
    }

    if (
      existingDocument.userId !== userId &&
      existingDocument.visibility === "private"
    ) {
      throw new Error("Unauthorized");
    }

    return existingDocument.context;
  },
});

export const writeContent = mutation({
  args: {
    id: v.id("chats"),
    chat: v.object({
      sender: v.string(),
      text: v.string(),
      user: v.string(),
      reasoningContext: v.optional(
        v.array(
          v.object({
            chunk_id: v.string(),
            chunk_text: v.string(),
            score: v.number(),
          }),
        ),
      ),
    }),
  },
  handler: async (ctx, args) => {
    const identity = await ctx.auth.getUserIdentity();
    if (!identity) {
      throw new Error("Not authenticated.");
    }

    const userId = identity.subject;
    const existingDocument = await ctx.db.get(args.id);

    if (!existingDocument) {
      throw new Error("Not found");
    }

    if (
      existingDocument.userId !== userId &&
      existingDocument.visibility === "private"
    ) {
      throw new Error("Unauthorized");
    }

    let currContent = existingDocument.content;
    currContent?.push(args.chat);

    const document = await ctx.db.patch(args.id, {
      content: currContent,
    });

    return document;
  },
});

export const getChatById = query({
  args: {
    id: v.id("chats"),
  },
  handler: async (ctx, args) => {
    const identity = await ctx.auth.getUserIdentity();
    if (!identity) {
      throw new Error("Not authenticated.");
    }

    const userId = identity.subject;
    const existingChat = await ctx.db.get(args.id);

    if (!existingChat) {
      throw new Error("Not found");
    }

    if (
      existingChat.userId !== userId &&
      existingChat.visibility === "private"
    ) {
      throw new Error("Unauthorized");
    }

    return existingChat;
  },
});

export const getChatContent = query({
  args: {
    id: v.id("chats"), // Chat ID
  },
  handler: async (ctx, args) => {
    // 1. Authenticate the User
    const identity = await ctx.auth.getUserIdentity();
    if (!identity) {
      throw new Error("Not authenticated.");
    }

    const userId = identity.subject; // Authenticated user's ID

    const chatDocument = await ctx.db.get(args.id);

    if (
      chatDocument?.userId !== userId &&
      chatDocument?.visibility === "private"
    ) {
      throw new Error("Unauthorized");
    }

    if (!chatDocument) {
      throw new Error("Chat not found.");
    }

    const userContent = chatDocument?.content?.filter(
      (message) => message.user === userId,
    );

    return userContent;
  },
});

export const archive = mutation({
  args: {
    id: v.id("chats"),
  },
  handler: async (ctx, args) => {
    const identity = await ctx.auth.getUserIdentity();

    if (!identity) {
      throw new Error("User not authenticated.");
    }

    const userId = identity.subject;

    const existingDocument = await ctx.db.get(args.id);

    if (!existingDocument) {
      throw new Error("Document not found.");
    }

    if (existingDocument.userId !== userId) {
      throw new Error("Unauthorized to modify.");
    }

    const document = await ctx.db.patch(args.id, {
      isArchived: true,
    });

    return document;
  },
});

// Get archived chats
export const getArchivedChats = query({
  args: {
    organizationId: v.optional(v.id("organizations")),
  },
  handler: async (ctx, args) => {
    const identity = await ctx.auth.getUserIdentity();
    if (!identity) {
      throw new Error("Not authenticated.");
    }

    const userId = identity.subject;

    // If organizationId is provided, verify it exists and user owns it
    if (args.organizationId) {
      const organization = await ctx.db.get(args.organizationId);
      if (!organization) {
        throw new Error("Organization not found.");
      }
      if (organization.userId !== userId) {
        throw new Error("Unauthorized to view chats in this organization.");
      }

      const chats = await ctx.db
        .query("chats")
        .withIndex("by_user_organization", (q) =>
          q.eq("userId", userId).eq("organizationId", args.organizationId),
        )
        .filter((q) => q.eq(q.field("isArchived"), true))
        .order("desc")
        .collect();

      return chats;
    }

    // If no organizationId provided, return all user's archived chats (for backward compatibility)
    const chats = await ctx.db
      .query("chats")
      .withIndex("by_user", (q) => q.eq("userId", userId))
      .filter((q) => q.eq(q.field("isArchived"), true))
      .order("desc")
      .collect();

    return chats;
  },
});

// Restore chat from archive
export const restoreFromArchive = mutation({
  args: {
    id: v.id("chats"),
  },
  handler: async (ctx, args) => {
    const identity = await ctx.auth.getUserIdentity();

    if (!identity) {
      throw new Error("User not authenticated.");
    }

    const userId = identity.subject;

    const existingDocument = await ctx.db.get(args.id);

    if (!existingDocument) {
      throw new Error("Document not found.");
    }

    if (existingDocument.userId !== userId) {
      throw new Error("Unauthorized to modify.");
    }

    if (!existingDocument.isArchived) {
      throw new Error("Chat is not archived.");
    }

    const document = await ctx.db.patch(args.id, {
      isArchived: false,
    });

    return document;
  },
});

// Permanently delete chat and all associated data
export const permanentlyDelete = mutation({
  args: {
    id: v.id("chats"),
  },
  handler: async (ctx, args) => {
    const identity = await ctx.auth.getUserIdentity();

    if (!identity) {
      throw new Error("User not authenticated.");
    }

    const userId = identity.subject;

    const existingChat = await ctx.db.get(args.id);

    if (!existingChat) {
      throw new Error("Chat not found.");
    }

    if (existingChat.userId !== userId) {
      throw new Error("Unauthorized to delete.");
    }

    if (!existingChat.isArchived) {
      throw new Error("Chat must be archived before permanent deletion.");
    }

    // Find all child chats (subchats) that belong to this parent chat
    const childChats = await ctx.db
      .query("chats")
      .filter((q) => q.eq(q.field("parentChatId"), existingChat.chatId))
      .collect();

    // Delete all child chats first
    for (const childChat of childChats) {
      // Delete child chat
      await ctx.db.delete(childChat._id);
    }

    console.log(
      `🗑️ PERMANENT DELETE MUTATION CALLED for chat: ${existingChat.chatId}`,
    );
    console.log(`🗑️ Chat details:`, {
      _id: existingChat._id,
      chatId: existingChat.chatId,
      title: existingChat.title,
      isArchived: existingChat.isArchived,
    });

    // Neo4j cleanup will be handled by the frontend after this mutation completes

    // Delete the parent chat
    await ctx.db.delete(args.id);

    return {
      success: true,
      chatId: existingChat.chatId,
      convexId: existingChat._id, // Also return the Convex ID for Neo4j cleanup
      deletedChildChats: childChats.length,
      childChatIds: childChats.map((chat) => chat.chatId), // Return child chat IDs for Neo4j cleanup
    };
  },
});

export const changeVisibility = mutation({
  args: {
    id: v.id("chats"),
    visibility: v.string(),
  },
  handler: async (ctx, args) => {
    const identity = await ctx.auth.getUserIdentity();

    if (!identity) {
      throw new Error("User not authenticated.");
    }

    const userId = identity.subject;

    const existingChat = await ctx.db.get(args.id);

    if (!existingChat) {
      throw new Error("Document not found.");
    }

    if (existingChat.userId !== userId) {
      throw new Error("Unauthorized to modify.");
    }

    const chat = await ctx.db.patch(args.id, {
      apiInfo: {
        visibility: args.visibility,
      },
      apiKeyDisabled: args.visibility === "protected" ? true : false,
    });

    return chat;
  },
});

export const rename = mutation({
  args: {
    id: v.id("chats"),
    title: v.string(),
  },
  handler: async (ctx, args) => {
    const identity = await ctx.auth.getUserIdentity();

    if (!identity) {
      throw new Error("User not authenticated.");
    }

    const userId = identity.subject;

    const existingDocument = await ctx.db.get(args.id);

    if (!existingDocument) {
      throw new Error("Document not found.");
    }

    if (existingDocument.userId !== userId) {
      throw new Error("Unauthorized to modify.");
    }

    const document = await ctx.db.patch(args.id, {
      title: args.title,
    });

    return document;
  },
});

export const setApiKey = mutation({
  args: {
    id: v.id("chats"),
    newApiKey: v.string(),
  },
  handler: async (ctx, args) => {
    const identity = await ctx.auth.getUserIdentity();

    if (!identity) {
      throw new Error("User not authenticated.");
    }

    const userId = identity.subject;

    const existingChat = await ctx.db.get(args.id);

    if (!existingChat) {
      throw new Error("Document not found.");
    }

    if (existingChat.userId !== userId) {
      throw new Error("Unauthorized to modify.");
    }

    const chat = await ctx.db.patch(args.id, {
      apiKey: args.newApiKey,
    });

    return chat;
  },
});

export const getChatByIdExposed = query({
  args: {
    id: v.id("chats"),
  },
  handler: async (ctx, args) => {
    const existingChat = await ctx.db.get(args.id);

    // Return null instead of throwing error for API compatibility
    if (!existingChat) {
      return null;
    }

    return existingChat;
  },
});

export const remove = mutation({
  args: {
    id: v.id("chats"),
  },
  handler: async (ctx, args) => {
    const identity = await ctx.auth.getUserIdentity();
    if (!identity) {
      throw new Error("Not authenticated.");
    }

    const userId = identity.subject;

    const existingChat = await ctx.db.get(args.id);

    if (!existingChat) {
      throw new Error("Document does not exist");
    }
    if (existingChat.userId !== userId) {
      throw new Error("Not authorized");
    }

    // Clean up storage tracking for this chat before deleting
    const storage = await ctx.db
      .query("user_file_storage")
      .withIndex("by_user", (q) => q.eq("userId", userId))
      .first();

    // If this is a subchat being deleted, update parent chat's storage
    if (
      existingChat.chatType === "app_subchat" &&
      (existingChat.parentChatId || existingChat.parentAppId)
    ) {
      // Use direct parentChatId if available, otherwise fallback to parentAppId lookup
      let parentChat = null;

      if (existingChat.parentChatId) {
        // Direct reference using string chatId - much more efficient
        parentChat = await ctx.db
          .query("chats")
          .filter((q) => q.eq(q.field("chatId"), existingChat.parentChatId))
          .first();
      } else if (existingChat.parentAppId) {
        // Legacy fallback - lookup by app's parentChatId
        const parentAppId = existingChat.parentAppId!;
        const app = await ctx.db
          .query("apps")
          .withIndex("by_appId", (q) => q.eq("appId", parentAppId))
          .first();

        if (app && app.parentChatId) {
          parentChat = await ctx.db.get(app.parentChatId);
        }
      }

      if (parentChat) {
        const currentMetadata = existingChat.metadata || {
          totalFiles: 0,
          totalStorageBytes: 0,
          totalFileSize: 0,
        };

        // If the subchat has storage, remove it from the parent
        if (
          currentMetadata.totalStorageBytes > 0 ||
          currentMetadata.totalFiles > 0
        ) {
          const parentMetadata = parentChat.metadata || {
            totalSubchats: 0,
            activeUsers: 0,
            totalUsers: 0,
            totalFiles: 0,
            totalStorageBytes: 0,
            totalFileSize: 0, // Use totalFileSize instead of averageFileSize
            totalQueries: 0,
            queriesLast7Days: 0,
            lastActivityAt: Date.now(),
            userActivitySummary: [],
            fileTypeStats: {
              pdf: 0,
              docx: 0,
              txt: 0,
              images: 0,
              other: 0,
            },
            privacyMode: "privacy_first",
            lastMetadataUpdate: Date.now(),
            complianceFlags: {
              gdprCompliant: true,
              ccpaCompliant: true,
              auditLogEnabled: false,
            },
          };

          // Update parent chat's storage metadata
          const parentNewTotalFiles = Math.max(
            0,
            parentMetadata.totalFiles - currentMetadata.totalFiles,
          );
          const parentNewTotalStorageBytes = Math.max(
            0,
            parentMetadata.totalStorageBytes -
              currentMetadata.totalStorageBytes,
          );
          const parentNewTotalFileSize = Math.max(
            0,
            (parentMetadata.totalFileSize || 0) -
              (currentMetadata.totalFileSize || 0),
          );

          const updatedParentMetadata = {
            ...parentMetadata,
            totalFiles: parentNewTotalFiles,
            totalStorageBytes: parentNewTotalStorageBytes,
            totalFileSize: parentNewTotalFileSize, // Use totalFileSize instead of averageFileSize
            totalSubchats: Math.max(0, parentMetadata.totalSubchats - 1), // Decrease subchat count
            activeUsers: Math.max(0, parentMetadata.activeUsers - 1), // Decrease active users when subchat deleted
            lastActivityAt: Date.now(),
            lastMetadataUpdate: Date.now(),
          };

          await ctx.db.patch(parentChat._id, {
            metadata: updatedParentMetadata,
          });

          console.log(
            `📊 Updated parent chat ${existingChat.parentAppId} after subchat deletion: -${currentMetadata.totalStorageBytes} bytes, subchats: ${updatedParentMetadata.totalSubchats}`,
          );
        }
      } else {
        console.warn(
          `Parent chat not found for subchat deletion: ${existingChat.chatId}`,
        );
      }
    }

    // Clean up file upload queue entries for this chat
    const chatFiles = await ctx.db
      .query("file_upload_queue")
      .withIndex("by_chat", (q) => q.eq("chatId", args.id))
      .filter((q) => q.eq(q.field("userId"), userId))
      .collect();

    for (const file of chatFiles) {
      await ctx.db.delete(file._id);
    }

    // Delete the chat
    const chat = await ctx.db.delete(args.id);
    return chat;
  },
});

export const unArchive = mutation({
  args: {
    id: v.id("chats"),
  },
  handler: async (ctx, args) => {
    const identity = await ctx.auth.getUserIdentity();

    if (!identity) {
      throw new Error("User not authenticated.");
    }

    const userId = identity.subject;

    const existingDocument = await ctx.db.get(args.id);

    if (!existingDocument) {
      throw new Error("Document not found.");
    }

    if (existingDocument.userId !== userId) {
      throw new Error("Unauthorized to modify.");
    }

    const document = await ctx.db.patch(args.id, {
      isArchived: false,
    });

    return document;
  },
});

export const changeChatVisibility = mutation({
  args: {
    id: v.id("chats"),
    visibility: v.string(),
  },
  handler: async (ctx, args) => {
    const identity = await ctx.auth.getUserIdentity();

    if (!identity) {
      throw new Error("User not authenticated.");
    }

    const userId = identity.subject;

    const existingDocument = await ctx.db.get(args.id);

    if (!existingDocument) {
      throw new Error("Document not found.");
    }

    if (existingDocument.userId !== userId) {
      throw new Error("Unauthorized to modify.");
    }

    const document = await ctx.db.patch(args.id, {
      visibility: args.visibility,
    });

    return document;
  },
});

export const getPublicChats = query({
  handler: async (ctx) => {
    const chats = await ctx.db
      .query("chats")
      .filter((q) => q.eq(q.field("visibility"), "public"))
      .collect();

    return chats;
  },
});

// Folder management functions
export const getFolders = query({
  args: {
    organizationId: v.optional(v.id("organizations")),
  },
  handler: async (ctx, args) => {
    const identity = await ctx.auth.getUserIdentity();
    if (!identity) {
      throw new Error("Not authenticated.");
    }

    const userId = identity.subject;

    // If organizationId is provided, verify it exists and user owns it
    if (args.organizationId) {
      const organization = await ctx.db.get(args.organizationId);
      if (!organization) {
        throw new Error("Organization not found.");
      }
      if (organization.userId !== userId) {
        throw new Error("Unauthorized to view folders in this organization.");
      }

      const folders = await ctx.db
        .query("folders")
        .withIndex("by_user_organization", (q) =>
          q.eq("userId", userId).eq("organizationId", args.organizationId),
        )
        .order("desc")
        .collect();

      return folders;
    }

    // If no organizationId provided, return all user's folders (for backward compatibility)
    const folders = await ctx.db
      .query("folders")
      .withIndex("by_user", (q) => q.eq("userId", userId))
      .order("desc")
      .collect();

    return folders;
  },
});

export const createFolder = mutation({
  args: {
    name: v.string(),
    organizationId: v.id("organizations"),
    color: v.optional(v.string()),
  },
  handler: async (ctx, args) => {
    const identity = await ctx.auth.getUserIdentity();
    if (!identity) {
      throw new Error("Not authenticated.");
    }

    const userId = identity.subject;

    // Verify organization exists and user owns it
    const organization = await ctx.db.get(args.organizationId);
    if (!organization) {
      throw new Error("Organization not found.");
    }
    if (organization.userId !== userId) {
      throw new Error("Unauthorized to create folders in this organization.");
    }

    const folder = await ctx.db.insert("folders", {
      name: args.name,
      userId: userId,
      organizationId: args.organizationId,
      color: args.color,
      createdAt: Date.now(),
    });

    return folder;
  },
});

export const moveToFolder = mutation({
  args: {
    chatId: v.id("chats"),
    folderId: v.optional(v.string()),
  },
  handler: async (ctx, args) => {
    const identity = await ctx.auth.getUserIdentity();
    if (!identity) {
      throw new Error("Not authenticated.");
    }

    const chat = await ctx.db.get(args.chatId);
    if (!chat) {
      throw new Error("Chat not found.");
    }

    if (chat.userId !== identity.subject) {
      throw new Error("Not authorized to move this chat.");
    }

    await ctx.db.patch(args.chatId, {
      folderId: args.folderId,
    });

    return true;
  },
});

export const deleteFolder = mutation({
  args: {
    folderId: v.id("folders"),
    deleteChats: v.optional(v.boolean()),
  },
  handler: async (ctx, args) => {
    const identity = await ctx.auth.getUserIdentity();
    if (!identity) {
      throw new Error("Not authenticated.");
    }

    const folder = await ctx.db.get(args.folderId);
    if (!folder) {
      throw new Error("Folder not found.");
    }

    if (folder.userId !== identity.subject) {
      throw new Error("Not authorized to delete this folder.");
    }

    // Get all chats in this folder
    const chats = await ctx.db
      .query("chats")
      .withIndex("by_folder", (q) => q.eq("folderId", args.folderId))
      .collect();

    if (args.deleteChats) {
      // Delete all chats in the folder (this will also remove their context)
      for (const chat of chats) {
        await ctx.db.delete(chat._id);
      }
    } else {
      // Move all chats in this folder back to uncategorized
      for (const chat of chats) {
        await ctx.db.patch(chat._id, { folderId: undefined });
      }
    }

    // Delete the folder
    await ctx.db.delete(args.folderId);
    return { deletedChats: args.deleteChats ? chats.length : 0 };
  },
});

export const getFolderChatCount = query({
  args: {
    folderId: v.id("folders"),
  },
  handler: async (ctx, args) => {
    const identity = await ctx.auth.getUserIdentity();
    if (!identity) {
      throw new Error("Not authenticated.");
    }

    const chats = await ctx.db
      .query("chats")
      .withIndex("by_folder", (q) => q.eq("folderId", args.folderId))
      .filter((q) => q.eq(q.field("isArchived"), false))
      .collect();

    return chats.length;
  },
});

// Favoriting functionality
export const toggleFavorite = mutation({
  args: {
    chatId: v.id("chats"),
  },
  handler: async (ctx, args) => {
    const identity = await ctx.auth.getUserIdentity();
    if (!identity) {
      throw new Error("Not authenticated.");
    }

    const chat = await ctx.db.get(args.chatId);
    if (!chat) {
      throw new Error("Chat not found.");
    }

    if (chat.userId !== identity.subject) {
      throw new Error("Not authorized to favorite this chat.");
    }

    // Check current favorite count to enforce limit of 3
    if (!chat.isFavorited) {
      const favoriteCount = await ctx.db
        .query("chats")
        .withIndex("by_user", (q) => q.eq("userId", identity.subject))
        .filter((q) => q.eq(q.field("isFavorited"), true))
        .collect();

      if (favoriteCount.length >= 3) {
        throw new Error(
          "You can only favorite up to 3 chats. Please unfavorite another chat first.",
        );
      }
    }

    const newFavoriteStatus = !chat.isFavorited;
    await ctx.db.patch(args.chatId, {
      isFavorited: newFavoriteStatus,
    });

    return newFavoriteStatus;
  },
});

export const getFavoriteChats = query({
  args: {
    organizationId: v.optional(v.id("organizations")),
  },
  handler: async (ctx, args) => {
    const identity = await ctx.auth.getUserIdentity();
    if (!identity) {
      throw new Error("Not authenticated.");
    }

    const userId = identity.subject;

    // If organizationId is provided, verify it exists and user owns it
    if (args.organizationId) {
      const organization = await ctx.db.get(args.organizationId);
      if (!organization) {
        throw new Error("Organization not found.");
      }
      if (organization.userId !== userId) {
        throw new Error("Unauthorized to view chats in this organization.");
      }

      const favoriteChats = await ctx.db
        .query("chats")
        .withIndex("by_user_organization", (q) =>
          q.eq("userId", userId).eq("organizationId", args.organizationId),
        )
        .filter((q) =>
          q.and(
            q.eq(q.field("isArchived"), false),
            q.eq(q.field("isFavorited"), true),
          ),
        )
        .order("desc")
        .collect();

      return favoriteChats;
    }

    // If no organizationId provided, return all user's favorite chats (for backward compatibility)
    const favoriteChats = await ctx.db
      .query("chats")
      .withIndex("by_user", (q) => q.eq("userId", userId))
      .filter((q) =>
        q.and(
          q.eq(q.field("isArchived"), false),
          q.eq(q.field("isFavorited"), true),
        ),
      )
      .order("desc")
      .collect();

    return favoriteChats;
  },
});

// Update AI model for a chat
export const updateChatModel = mutation({
  args: {
    chatId: v.id("chats"),
    selectedModel: v.string(),
  },
  handler: async (ctx, args) => {
    const identity = await ctx.auth.getUserIdentity();
    if (!identity) {
      throw new Error("Not authenticated.");
    }

    const chat = await ctx.db.get(args.chatId);
    if (!chat) {
      throw new Error("Chat not found.");
    }

    if (chat.userId !== identity.subject) {
      throw new Error("Not authorized to update this chat.");
    }

    await ctx.db.patch(args.chatId, {
      selectedModel: args.selectedModel,
      hasUnpublishedChanges: true,
    });

    return true;
  },
});

// Update custom prompt for a chat
export const updateChatPrompt = mutation({
  args: {
    chatId: v.id("chats"),
    customPrompt: v.optional(v.string()),
  },
  handler: async (ctx, args) => {
    const identity = await ctx.auth.getUserIdentity();
    if (!identity) {
      throw new Error("Not authenticated.");
    }

    const chat = await ctx.db.get(args.chatId);
    if (!chat) {
      throw new Error("Chat not found.");
    }

    if (chat.userId !== identity.subject) {
      throw new Error("Not authorized to update this chat.");
    }

    await ctx.db.patch(args.chatId, {
      customPrompt: args.customPrompt,
      hasUnpublishedChanges: true,
    });

    return true;
  },
});

// Update temperature for a chat
export const updateChatTemperature = mutation({
  args: {
    chatId: v.id("chats"),
    temperature: v.number(),
  },
  handler: async (ctx, args) => {
    const identity = await ctx.auth.getUserIdentity();
    if (!identity) {
      throw new Error("Not authenticated.");
    }

    const chat = await ctx.db.get(args.chatId);
    if (!chat) {
      throw new Error("Chat not found.");
    }

    if (chat.userId !== identity.subject) {
      throw new Error("Not authorized to update this chat.");
    }

    await ctx.db.patch(args.chatId, {
      temperature: args.temperature,
      hasUnpublishedChanges: true,
    });

    return true;
  },
});

// Update max tokens for a chat
export const updateChatMaxTokens = mutation({
  args: {
    chatId: v.id("chats"),
    maxTokens: v.number(),
  },
  handler: async (ctx, args) => {
    const identity = await ctx.auth.getUserIdentity();
    if (!identity) {
      throw new Error("Not authenticated.");
    }

    const chat = await ctx.db.get(args.chatId);
    if (!chat) {
      throw new Error("Chat not found.");
    }

    if (chat.userId !== identity.subject) {
      throw new Error("Not authorized to update this chat.");
    }

    await ctx.db.patch(args.chatId, {
      maxTokens: args.maxTokens,
      hasUnpublishedChanges: true,
    });

    return true;
  },
});

// Update conversation history limit for a chat
export const updateChatConversationHistoryLimit = mutation({
  args: {
    chatId: v.id("chats"),
    conversationHistoryLimit: v.number(),
  },
  handler: async (ctx, args) => {
    const identity = await ctx.auth.getUserIdentity();
    if (!identity) {
      throw new Error("Not authenticated.");
    }

    const chat = await ctx.db.get(args.chatId);
    if (!chat) {
      throw new Error("Chat not found.");
    }

    if (chat.userId !== identity.subject) {
      throw new Error("Not authorized to update this chat.");
    }

    await ctx.db.patch(args.chatId, {
      conversationHistoryLimit: args.conversationHistoryLimit,
      hasUnpublishedChanges: true,
    });

    return true;
  },
});

// Update unhinged mode for a chat (uses Grok's unhinged AI)
export const updateUnhingedMode = mutation({
  args: {
    chatId: v.id("chats"),
    unhingedMode: v.boolean(),
  },
  handler: async (ctx, args) => {
    const identity = await ctx.auth.getUserIdentity();
    if (!identity) {
      throw new Error("Not authenticated.");
    }

    const chat = await ctx.db.get(args.chatId);
    if (!chat) {
      throw new Error("Chat not found.");
    }

    if (chat.userId !== identity.subject) {
      throw new Error("Not authorized to update this chat.");
    }

    await ctx.db.patch(args.chatId, {
      unhingedMode: args.unhingedMode,
      hasUnpublishedChanges: true,
    });

    return true;
  },
});

// Publish chat settings to make them live for API
export const publishChatSettings = mutation({
  args: {
    chatId: v.id("chats"),
    description: v.optional(v.string()), // Optional description for this version
  },
  handler: async (ctx, args) => {
    const identity = await ctx.auth.getUserIdentity();
    if (!identity) {
      throw new Error("Not authenticated.");
    }

    const chat = await ctx.db.get(args.chatId);
    if (!chat) {
      throw new Error("Chat not found.");
    }

    if (chat.userId !== identity.subject) {
      throw new Error("Not authorized to publish this chat.");
    }

    const now = Date.now();
    const versionId = `v${now}_${Math.random().toString(36).substr(2, 9)}`;

    // Create published settings from current draft settings
    const publishedSettings = {
      selectedModel: chat.selectedModel,
      customPrompt: chat.customPrompt,
      temperature: chat.temperature,
      maxTokens: chat.maxTokens,
      conversationHistoryLimit: chat.conversationHistoryLimit,
      unhingedMode: chat.unhingedMode,
      context: chat.context,
      publishedAt: now,
      publishedBy: identity.subject,
    };

    // Create version entry for history
    const newVersion = {
      versionId,
      selectedModel: chat.selectedModel,
      customPrompt: chat.customPrompt,
      temperature: chat.temperature,
      maxTokens: chat.maxTokens,
      conversationHistoryLimit: chat.conversationHistoryLimit,
      unhingedMode: chat.unhingedMode,
      context: chat.context,
      publishedAt: now,
      publishedBy: identity.subject,
      description: args.description,
    };

    // Add to version history (keep last 10 versions)
    const existingVersions = chat.publishedVersions || [];
    const updatedVersions = [newVersion, ...existingVersions].slice(0, 10);

    await ctx.db.patch(args.chatId, {
      publishedSettings,
      publishedVersions: updatedVersions,
      hasUnpublishedChanges: false,
    });

    return publishedSettings;
  },
});

// Rollback to published settings (discard draft changes)
export const rollbackChatSettings = mutation({
  args: {
    chatId: v.id("chats"),
  },
  handler: async (ctx, args) => {
    const identity = await ctx.auth.getUserIdentity();
    if (!identity) {
      throw new Error("Not authenticated.");
    }

    const chat = await ctx.db.get(args.chatId);
    if (!chat) {
      throw new Error("Chat not found.");
    }

    if (chat.userId !== identity.subject) {
      throw new Error("Not authorized to rollback this chat.");
    }

    if (!chat.publishedSettings) {
      throw new Error("No published settings to rollback to.");
    }

    // Restore draft settings from published settings
    await ctx.db.patch(args.chatId, {
      selectedModel: chat.publishedSettings.selectedModel,
      customPrompt: chat.publishedSettings.customPrompt,
      temperature: chat.publishedSettings.temperature,
      maxTokens: chat.publishedSettings.maxTokens,
      conversationHistoryLimit: chat.publishedSettings.conversationHistoryLimit,
      context: chat.publishedSettings.context,
      hasUnpublishedChanges: false,
    });

    return true;
  },
});

// Rollback to a specific version from history
export const rollbackToVersion = mutation({
  args: {
    chatId: v.id("chats"),
    versionId: v.string(),
  },
  handler: async (ctx, args) => {
    const identity = await ctx.auth.getUserIdentity();
    if (!identity) {
      throw new Error("Not authenticated.");
    }

    const chat = await ctx.db.get(args.chatId);
    if (!chat) {
      throw new Error("Chat not found.");
    }

    if (chat.userId !== identity.subject) {
      throw new Error("Not authorized to rollback this chat.");
    }

    // Find the version to rollback to
    const version = chat.publishedVersions?.find(
      (v) => v.versionId === args.versionId,
    );
    if (!version) {
      throw new Error("Version not found in history.");
    }

    // Restore settings from the selected version
    await ctx.db.patch(args.chatId, {
      selectedModel: version.selectedModel,
      customPrompt: version.customPrompt,
      temperature: version.temperature,
      maxTokens: version.maxTokens,
      conversationHistoryLimit: version.conversationHistoryLimit,
      context: version.context,
      publishedSettings: {
        selectedModel: version.selectedModel,
        customPrompt: version.customPrompt,
        temperature: version.temperature,
        maxTokens: version.maxTokens,
        conversationHistoryLimit: version.conversationHistoryLimit,
        context: version.context,
        publishedAt: version.publishedAt,
        publishedBy: version.publishedBy,
      },
      hasUnpublishedChanges: false,
    });

    return version;
  },
});

// Get version history for a chat
export const getVersionHistory = query({
  args: {
    chatId: v.id("chats"),
  },
  handler: async (ctx, args) => {
    const identity = await ctx.auth.getUserIdentity();
    if (!identity) {
      throw new Error("Not authenticated.");
    }

    const chat = await ctx.db.get(args.chatId);
    if (!chat) {
      return null;
    }

    if (chat.userId !== identity.subject) {
      throw new Error("Not authorized to view this chat's history.");
    }

    return chat.publishedVersions || [];
  },
});

// Get published settings for API consumption (by internal Convex ID)
export const getPublishedSettings = query({
  args: {
    chatId: v.id("chats"),
  },
  handler: async (ctx, args) => {
    const chat = await ctx.db.get(args.chatId);
    if (!chat) {
      return null;
    }

    // ONLY return published settings - no fallback to current settings
    // The API should only work with explicitly published settings
    return chat.publishedSettings || null;
  },
});

// Get published settings by chatId field (for API - uses string chatId, not internal _id)
export const getPublishedSettingsByChatId = query({
  args: {
    chatId: v.string(),
  },
  handler: async (ctx, args) => {
    const chat = await ctx.db
      .query("chats")
      .withIndex("by_chatId", (q) => q.eq("chatId", args.chatId))
      .first();

    if (!chat) {
      return null;
    }

    // ONLY return published settings - no fallback to current settings
    return chat.publishedSettings || null;
  },
});

// Get full chat details by chatId field (for API - uses string chatId, not internal _id)
export const getChatByChatIdField = query({
  args: {
    chatId: v.string(),
  },
  handler: async (ctx, args) => {
    const chat = await ctx.db
      .query("chats")
      .withIndex("by_chatId", (q) => q.eq("chatId", args.chatId))
      .first();

    return chat || null;
  },
});

// Get user's chat limits and current usage
// Get parent chat storage and subchat statistics
export const getParentChatStats = query({
  args: {
    chatId: v.id("chats"),
  },
  handler: async (ctx, args) => {
    const identity = await ctx.auth.getUserIdentity();
    if (!identity) {
      throw new Error("Not authenticated.");
    }

    const userId = identity.subject;
    const chat = await ctx.db.get(args.chatId);

    if (!chat) {
      throw new Error("Chat not found.");
    }

    if (chat.userId !== userId) {
      throw new Error("Not authorized to view this chat's statistics.");
    }

    // Get all subchats for this parent
    const subchats = await ctx.db
      .query("chats")
      .filter((q) =>
        q.and(
          q.eq(q.field("chatType"), "app_subchat"),
          q.or(
            q.eq(q.field("parentChatId"), chat.chatId), // Use parentChatId (string chatId)
            q.eq(q.field("parentAppId"), chat.chatId), // Fallback to parentAppId for legacy subchats
          ),
          q.eq(q.field("isArchived"), false),
        ),
      )
      .collect();

    // Calculate aggregated storage from parent's own files + all subchat files
    const parentMetadata = chat.metadata || {
      totalFiles: 0,
      totalStorageBytes: 0,
      totalFileSize: 0,
    };

    // Aggregate storage from all subchats
    let totalSubchatFiles = 0;
    let totalSubchatStorage = 0;
    let totalSubchatFileSize = 0;

    for (const subchat of subchats) {
      const subchatMeta = subchat.metadata || {
        totalFiles: 0,
        totalStorageBytes: 0,
        totalFileSize: 0,
      };
      totalSubchatFiles += subchatMeta.totalFiles || 0;
      totalSubchatStorage += subchatMeta.totalStorageBytes || 0;
      totalSubchatFileSize += subchatMeta.totalFileSize || 0;
    }

    // Total = parent's own files + all subchat files
    const aggregatedTotalFiles =
      (parentMetadata.totalFiles || 0) + totalSubchatFiles;
    const aggregatedTotalStorage =
      (parentMetadata.totalStorageBytes || 0) + totalSubchatStorage;
    const aggregatedTotalFileSize =
      (parentMetadata.totalFileSize || 0) + totalSubchatFileSize;

    return {
      chatId: chat.chatId,
      title: chat.title,
      totalSubchats: subchats.length,
      totalFiles: aggregatedTotalFiles,
      totalStorageBytes: aggregatedTotalStorage,
      totalStorageMB:
        Math.round((aggregatedTotalStorage / (1024 * 1024)) * 100) / 100,
      totalFileSize: aggregatedTotalFileSize,
      activeUsers: subchats.length, // Active users = number of subchats
      lastActivityAt: (parentMetadata as any).lastActivityAt || Date.now(),
      // Include breakdown for debugging
      breakdown: {
        parentFiles: parentMetadata.totalFiles || 0,
        parentStorage: parentMetadata.totalStorageBytes || 0,
        subchatFiles: totalSubchatFiles,
        subchatStorage: totalSubchatStorage,
      },
      // Get list of subchat IDs for this parent
      subchatIds: subchats.map((sc) => sc.chatId),
    };
  },
});

// Migration function to initialize metadata for existing chats
export const migrateExistingChatsMetadata = mutation({
  args: {
    batchSize: v.optional(v.number()), // Process chats in batches to avoid timeout
    skipChatIds: v.optional(v.array(v.string())), // Skip chats that already have metadata
  },
  handler: async (ctx, args) => {
    const identity = await ctx.auth.getUserIdentity();
    if (!identity) {
      throw new Error("Not authenticated.");
    }

    const userId = identity.subject;
    const batchSize = args.batchSize || 10; // Process 10 chats at a time

    // Get chats that need metadata initialization
    let chatsToMigrate = await ctx.db
      .query("chats")
      .withIndex("by_user", (q) => q.eq("userId", userId))
      .filter((q) => q.eq(q.field("isArchived"), false))
      .take(batchSize);

    // Filter out chats that already have complete metadata or are in skip list
    chatsToMigrate = chatsToMigrate.filter((chat) => {
      if (args.skipChatIds?.includes(chat.chatId)) return false;

      // Check if metadata is missing or incomplete
      const metadata = chat.metadata;
      return (
        !metadata ||
        metadata.totalFiles === undefined ||
        metadata.totalStorageBytes === undefined ||
        metadata.totalSubchats === undefined
      );
    });

    console.log(
      `🔄 Migrating ${chatsToMigrate.length} chats for user ${userId}`,
    );

    const results = [];

    for (const chat of chatsToMigrate) {
      try {
        // Calculate current storage from file upload queue
        const completedFiles = await ctx.db
          .query("file_upload_queue")
          .withIndex("by_chat", (q) => q.eq("chatId", chat._id))
          .filter((q) =>
            q.and(
              q.eq(q.field("userId"), userId),
              q.eq(q.field("status"), "completed"),
            ),
          )
          .collect();

        const totalFiles = completedFiles.length;
        const totalStorageBytes = completedFiles.reduce(
          (sum, file) => sum + file.fileSize,
          0,
        );
        const totalFileSize = totalStorageBytes; // totalFileSize is same as totalStorageBytes

        // Count subchats for this chat
        const subchats = await ctx.db
          .query("chats")
          .filter((q) =>
            q.and(
              q.eq(q.field("chatType"), "app_subchat"),
              q.eq(q.field("parentAppId"), chat.chatId),
              q.eq(q.field("isArchived"), false),
            ),
          )
          .collect();

        const totalSubchats = subchats.length;

        // Create complete metadata structure
        const defaultMetadata = {
          totalSubchats,
          activeUsers: 0,
          totalUsers: 0,
          totalFiles,
          totalStorageBytes,
          totalFileSize, // Use totalFileSize instead of averageFileSize
          totalQueries: 0,
          queriesLast7Days: 0,
          lastActivityAt: Date.now(),
          userActivitySummary: [],
          fileTypeStats: {
            pdf: 0,
            docx: 0,
            txt: 0,
            images: 0,
            other: 0,
          },
          privacyMode: "privacy_first",
          lastMetadataUpdate: Date.now(),
          complianceFlags: {
            gdprCompliant: true,
            ccpaCompliant: true,
            auditLogEnabled: false,
          },
        };

        // Update the chat with new metadata
        await ctx.db.patch(chat._id, {
          metadata: defaultMetadata,
        });

        results.push({
          chatId: chat.chatId,
          title: chat.title,
          totalFiles,
          totalStorageBytes,
          totalStorageMB:
            Math.round((totalStorageBytes / (1024 * 1024)) * 100) / 100,
          totalSubchats,
          migrated: true,
        });

        console.log(
          `✅ Migrated chat ${chat.chatId}: ${totalFiles} files, ${Math.round(totalStorageBytes / (1024 * 1024))}MB, ${totalSubchats} subchats`,
        );
      } catch (error) {
        console.error(`❌ Failed to migrate chat ${chat.chatId}:`, error);
        results.push({
          chatId: chat.chatId,
          title: chat.title,
          error: error instanceof Error ? error.message : String(error),
          migrated: false,
        });
      }
    }

    return {
      migratedCount: results.filter((r) => r.migrated).length,
      failedCount: results.filter((r) => !r.migrated).length,
      totalProcessed: results.length,
      results,
      hasMore: chatsToMigrate.length === batchSize, // If we got a full batch, there might be more
    };
  },
});

// Helper function to get migration status for a user
export const getMigrationStatus = query({
  handler: async (ctx) => {
    const identity = await ctx.auth.getUserIdentity();
    if (!identity) {
      throw new Error("Not authenticated.");
    }

    const userId = identity.subject;

    // Count total chats
    const totalChats = await ctx.db
      .query("chats")
      .withIndex("by_user", (q) => q.eq("userId", userId))
      .filter((q) => q.eq(q.field("isArchived"), false))
      .collect();

    // Count chats with complete metadata
    const migratedChats = totalChats.filter((chat) => {
      const metadata = chat.metadata;
      return (
        metadata &&
        metadata.totalFiles !== undefined &&
        metadata.totalStorageBytes !== undefined &&
        metadata.totalSubchats !== undefined
      );
    });

    // Count chats needing migration
    const needsMigration = totalChats.filter((chat) => {
      const metadata = chat.metadata;
      return (
        !metadata ||
        metadata.totalFiles === undefined ||
        metadata.totalStorageBytes === undefined ||
        metadata.totalSubchats === undefined
      );
    });

    return {
      totalChats: totalChats.length,
      migratedChats: migratedChats.length,
      needsMigration: needsMigration.length,
      migrationComplete: needsMigration.length === 0,
      chatsNeedingMigration: needsMigration.map((chat) => ({
        chatId: chat.chatId,
        title: chat.title,
        hasMetadata: !!chat.metadata,
      })),
    };
  },
});

// Quick test function to verify storage tracking is working
export const testStorageTracking = query({
  args: {
    chatId: v.id("chats"),
  },
  handler: async (ctx, args) => {
    const identity = await ctx.auth.getUserIdentity();
    if (!identity) {
      throw new Error("Not authenticated.");
    }

    const chat = await ctx.db.get(args.chatId);
    if (!chat) {
      throw new Error("Chat not found.");
    }

    const metadata = chat.metadata || {
      totalStorageBytes: 0,
      totalFiles: 0,
      totalFileSize: 0,
      totalSubchats: 0,
      activeUsers: 0,
    };

    // Also get subchats if this is a parent
    const subchats = await ctx.db
      .query("chats")
      .filter((q) =>
        q.and(
          q.eq(q.field("chatType"), "app_subchat"),
          q.or(
            q.eq(q.field("parentChatId"), chat.chatId), // Use parentChatId (string chatId)
            q.eq(q.field("parentAppId"), chat.chatId), // Fallback to parentAppId for legacy subchats
          ),
        ),
      )
      .collect();

    const subchatStorage = subchats.map((subchat) => ({
      chatId: subchat.chatId,
      totalStorageBytes: subchat.metadata?.totalStorageBytes || 0,
      totalFiles: subchat.metadata?.totalFiles || 0,
      totalFileSize: subchat.metadata?.totalFileSize || 0,
    }));

    return {
      chatId: chat.chatId,
      title: chat.title,
      chatType: chat.chatType,
      parentAppId: chat.parentAppId,
      storage: {
        totalStorageBytes: metadata.totalStorageBytes || 0,
        totalFiles: metadata.totalFiles || 0,
        totalFileSize: metadata.totalFileSize || 0,
        totalSubchats: metadata.totalSubchats || 0,
        activeUsers: metadata.activeUsers || 0,
      },
      subchats: subchatStorage,
      totalSubchatStorage: subchatStorage.reduce(
        (sum, sc) => sum + sc.totalStorageBytes,
        0,
      ),
    };
  },
});

// Fix subchat counting for existing parent chats
export const fixSubchatCounting = mutation({
  args: {
    chatId: v.optional(v.id("chats")), // Optional - if not provided, fix all user's chats
  },
  handler: async (ctx, args) => {
    const identity = await ctx.auth.getUserIdentity();
    if (!identity) {
      throw new Error("Not authenticated.");
    }

    const userId = identity.subject;
    let chatsToFix: any[] = [];

    if (args.chatId) {
      // Fix specific chat
      const chat = await ctx.db.get(args.chatId);
      if (chat && chat.userId === userId) {
        chatsToFix = [chat];
      }
    } else {
      // Fix all user's chats
      chatsToFix = await ctx.db
        .query("chats")
        .withIndex("by_user", (q) => q.eq("userId", userId))
        .filter((q) =>
          q.and(
            q.eq(q.field("isArchived"), false),
            q.neq(q.field("chatType"), "app_subchat"), // Only fix parent chats
          ),
        )
        .collect();
    }

    const results = [];

    for (const chat of chatsToFix) {
      try {
        // Count actual subchats for this parent chat
        const actualSubchats = await ctx.db
          .query("chats")
          .filter((q) =>
            q.and(
              q.eq(q.field("chatType"), "app_subchat"),
              q.or(
                q.eq(q.field("parentChatId"), chat.chatId), // Use parentChatId (string chatId)
                q.eq(q.field("parentAppId"), chat.chatId), // Fallback to parentAppId for legacy subchats
              ),
              q.eq(q.field("isArchived"), false),
            ),
          )
          .collect();

        const actualSubchatCount = actualSubchats.length;
        const currentMetadata = chat.metadata || {};
        const currentSubchatCount = currentMetadata.totalSubchats || 0;

        if (currentSubchatCount !== actualSubchatCount) {
          // Fix the count
          const updatedMetadata = {
            ...currentMetadata,
            totalSubchats: actualSubchatCount,
            activeUsers: actualSubchatCount, // Set activeUsers = number of subchats
            lastMetadataUpdate: Date.now(),
          };

          await ctx.db.patch(chat._id, {
            metadata: updatedMetadata,
          });

          console.log(
            `🔧 Fixed subchat count for ${chat.chatId}: ${currentSubchatCount} → ${actualSubchatCount}`,
          );

          results.push({
            chatId: chat.chatId,
            title: chat.title,
            oldCount: currentSubchatCount,
            newCount: actualSubchatCount,
            subchatIds: actualSubchats.map((sc) => sc.chatId),
            fixed: true,
          });
        } else {
          results.push({
            chatId: chat.chatId,
            title: chat.title,
            count: currentSubchatCount,
            subchatIds: actualSubchats.map((sc) => sc.chatId),
            fixed: false,
            reason: "Count was already correct",
          });
        }
      } catch (error) {
        console.error(
          `❌ Failed to fix subchat count for ${chat.chatId}:`,
          error,
        );
        results.push({
          chatId: chat.chatId,
          title: chat.title,
          error: error instanceof Error ? error.message : String(error),
          fixed: false,
        });
      }
    }

    return {
      totalProcessed: results.length,
      fixedCount: results.filter((r) => r.fixed).length,
      results,
    };
  },
});

// Migrate existing subchats to add parentChatId field
export const migrateSubchatsParentChatId = mutation({
  args: {
    batchSize: v.optional(v.number()),
  },
  handler: async (ctx, args) => {
    const identity = await ctx.auth.getUserIdentity();
    if (!identity) {
      throw new Error("Not authenticated.");
    }

    const batchSize = args.batchSize || 20;

    // Find subchats that have parentAppId but no parentChatId
    const subchatsToMigrate = await ctx.db
      .query("chats")
      .filter((q) =>
        q.and(
          q.eq(q.field("chatType"), "app_subchat"),
          q.eq(q.field("parentChatId"), undefined), // No parentChatId yet
          q.neq(q.field("parentAppId"), undefined), // But has parentAppId
        ),
      )
      .take(batchSize);

    console.log(
      `🔄 Migrating ${subchatsToMigrate.length} subchats to add parentChatId`,
    );

    const results = [];

    for (const subchat of subchatsToMigrate) {
      try {
        if (!subchat.parentAppId) continue;

        // Find the parent chat using parentAppId
        const parentChat = await ctx.db
          .query("chats")
          .filter((q) => q.eq(q.field("chatId"), subchat.parentAppId))
          .first();

        if (parentChat) {
          // Add parentChatId to the subchat (using string chatId, not _id)
          await ctx.db.patch(subchat._id, {
            parentChatId: parentChat.chatId, // Store string chatId, not document _id
          });

          console.log(
            `✅ Added parentChatId to subchat ${subchat.chatId} → parent ${parentChat.chatId}`,
          );

          results.push({
            subchatId: subchat.chatId,
            parentAppId: subchat.parentAppId,
            parentChatId: parentChat.chatId,
            parentDocId: parentChat._id,
            migrated: true,
          });
        } else {
          console.warn(
            `⚠️ Parent chat not found for subchat ${subchat.chatId} with parentAppId ${subchat.parentAppId}`,
          );

          results.push({
            subchatId: subchat.chatId,
            parentAppId: subchat.parentAppId,
            error: "Parent chat not found",
            migrated: false,
          });
        }
      } catch (error) {
        console.error(`❌ Failed to migrate subchat ${subchat.chatId}:`, error);
        results.push({
          subchatId: subchat.chatId,
          error: error instanceof Error ? error.message : String(error),
          migrated: false,
        });
      }
    }

    return {
      migratedCount: results.filter((r) => r.migrated).length,
      failedCount: results.filter((r) => !r.migrated).length,
      totalProcessed: results.length,
      results,
      hasMore: subchatsToMigrate.length === batchSize,
    };
  },
});

// Debug function to check subchat parent relationships
export const debugSubchatRelationships = query({
  handler: async (ctx) => {
    const identity = await ctx.auth.getUserIdentity();
    if (!identity) {
      throw new Error("Not authenticated.");
    }

    const userId = identity.subject;

    // Get all user's subchats
    const subchats = await ctx.db
      .query("chats")
      .filter((q) =>
        q.and(
          q.eq(q.field("chatType"), "app_subchat"),
          q.eq(q.field("userId"), userId),
        ),
      )
      .collect();

    const results = [];

    for (const subchat of subchats) {
      let parentChat = null;
      let app = null;
      let lookupMethod = "none";

      // Try to find parent chat
      if (subchat.parentChatId) {
        parentChat = await ctx.db
          .query("chats")
          .filter((q) => q.eq(q.field("chatId"), subchat.parentChatId))
          .first();
        lookupMethod = "parentChatId";
      } else if (subchat.parentAppId) {
        // Look up app first
        const parentAppId = subchat.parentAppId!;
        app = await ctx.db
          .query("apps")
          .withIndex("by_appId", (q) => q.eq("appId", parentAppId))
          .first();

        if (app && app.parentChatId) {
          parentChat = await ctx.db.get(app.parentChatId);
          lookupMethod = "parentAppId → app.parentChatId";
        } else if (app) {
          lookupMethod = "parentAppId found app, but app has no parentChatId";
        } else {
          lookupMethod = "parentAppId - app not found";
        }
      }

      results.push({
        subchatId: subchat.chatId,
        subchatTitle: subchat.title,
        parentAppId: subchat.parentAppId,
        parentChatId: subchat.parentChatId,
        lookupMethod,
        appFound: !!app,
        appName: app?.name,
        appParentChatId: app?.parentChatId,
        parentChatFound: !!parentChat,
        parentChatId_resolved: parentChat?.chatId,
        parentChatTitle: parentChat?.title,
        subchatMetadata: {
          totalFiles: subchat.metadata?.totalFiles || 0,
          totalStorageBytes: subchat.metadata?.totalStorageBytes || 0,
        },
        parentMetadata: {
          totalFiles: parentChat?.metadata?.totalFiles || 0,
          totalStorageBytes: parentChat?.metadata?.totalStorageBytes || 0,
          totalSubchats: parentChat?.metadata?.totalSubchats || 0,
        },
      });
    }

    return {
      totalSubchats: subchats.length,
      results,
    };
  },
});

// Simple function to check a specific chat's details
export const inspectChat = query({
  args: {
    chatId: v.id("chats"),
  },
  handler: async (ctx, args) => {
    const identity = await ctx.auth.getUserIdentity();
    if (!identity) {
      throw new Error("Not authenticated.");
    }

    const chat = await ctx.db.get(args.chatId);
    if (!chat) {
      throw new Error("Chat not found.");
    }

    // If it's a subchat, try to find its parent
    let parentChat = null;
    let parentLookupMethod = "none";

    if (chat.chatType === "app_subchat") {
      if (chat.parentChatId) {
        parentChat = await ctx.db
          .query("chats")
          .filter((q) => q.eq(q.field("chatId"), chat.parentChatId))
          .first();
        parentLookupMethod = "parentChatId (string)";
      } else if (chat.parentAppId) {
        const app = await ctx.db
          .query("apps")
          .withIndex("by_appId", (q) => q.eq("appId", chat.parentAppId!))
          .first();

        if (app && app.parentChatId) {
          parentChat = await ctx.db.get(app.parentChatId);
          parentLookupMethod = "parentAppId → app.parentChatId";
        }
      }
    }

    return {
      chat: {
        _id: chat._id,
        chatId: chat.chatId,
        title: chat.title,
        chatType: chat.chatType,
        parentAppId: chat.parentAppId,
        parentChatId: chat.parentChatId,
        userId: chat.userId,
        metadata: chat.metadata,
      },
      parentInfo: {
        found: !!parentChat,
        lookupMethod: parentLookupMethod,
        parentChat: parentChat
          ? {
              _id: parentChat._id,
              chatId: parentChat.chatId,
              title: parentChat.title,
              metadata: parentChat.metadata,
            }
          : null,
      },
    };
  },
});

export const getUserChatLimits = query({
  args: {
    organizationId: v.optional(v.id("organizations")),
  },
  handler: async (ctx, args) => {
    const identity = await ctx.auth.getUserIdentity();
    if (!identity) {
      throw new Error("Not authenticated.");
    }

    const userId = identity.subject;

    // Check user's subscription
    const subscription = await ctx.db
      .query("subscriptions")
      .withIndex("by_user", (q) => q.eq("userId", userId))
      .first();

    let currentChats = [];

    // If organizationId is provided, verify it exists and user owns it
    if (args.organizationId) {
      const organization = await ctx.db.get(args.organizationId);
      if (!organization) {
        throw new Error("Organization not found.");
      }
      if (organization.userId !== userId) {
        throw new Error("Unauthorized to view chats in this organization.");
      }

      // Get current chat count for this organization (non-archived chats only)
      currentChats = await ctx.db
        .query("chats")
        .withIndex("by_user_organization", (q) =>
          q.eq("userId", userId).eq("organizationId", args.organizationId),
        )
        .filter((q) => q.eq(q.field("isArchived"), false))
        .collect();
    } else {
      // If no organizationId provided, get all user's chats (for backward compatibility)
      currentChats = await ctx.db
        .query("chats")
        .withIndex("by_user", (q) => q.eq("userId", userId))
        .filter((q) => q.eq(q.field("isArchived"), false))
        .collect();
    }

    // Determine tier name for display purposes
    let tierName = "free";
    if (subscription && subscription.status === "active") {
      tierName = subscription.tier;
    }

    // Chat limits are now unlimited for all tiers
    return {
      currentChatCount: currentChats.length,
      chatLimit: -1, // Unlimited for all tiers
      tierName: tierName,
      canCreateMore: true, // Always allow creating more chats
      remainingChats: -1, // Unlimited
    };
  },
});

// ==============================================================================
// Custom Scopes Management
// ==============================================================================

export const updateScopeConfig = mutation({
  args: {
    chatId: v.id("chats"),
    scopeConfig: v.object({
      scopes: v.array(
        v.object({
          name: v.string(),
          type: v.string(),
          required: v.boolean(),
          description: v.optional(v.string()),
        }),
      ),
    }),
  },
  handler: async (ctx, args) => {
    const identity = await ctx.auth.getUserIdentity();
    if (!identity) {
      throw new Error("Not authenticated.");
    }

    const userId = identity.subject;

    // Get the chat and verify ownership
    const chat = await ctx.db.get(args.chatId);
    if (!chat) {
      throw new Error("Chat not found");
    }

    if (chat.userId !== userId) {
      throw new Error("Not authorized to update this chat");
    }

    // Update the scope configuration
    await ctx.db.patch(args.chatId, {
      scopeConfig: args.scopeConfig,
    });

    return {
      success: true,
      message: "Scope configuration saved successfully",
    };
  },
});

export const getScopeConfig = query({
  args: {
    chatId: v.id("chats"),
  },
  handler: async (ctx, args) => {
    const identity = await ctx.auth.getUserIdentity();
    if (!identity) {
      throw new Error("Not authenticated.");
    }

    const userId = identity.subject;

    // Get the chat and verify ownership
    const chat = await ctx.db.get(args.chatId);
    if (!chat) {
      throw new Error("Chat not found");
    }

    if (chat.userId !== userId) {
      throw new Error("Not authorized to view this chat");
    }

    return chat.scopeConfig || { scopes: [] };
  },
});

export const clearScopeConfig = mutation({
  args: {
    chatId: v.id("chats"),
  },
  handler: async (ctx, args) => {
    const identity = await ctx.auth.getUserIdentity();
    if (!identity) {
      throw new Error("Not authenticated.");
    }

    const userId = identity.subject;

    // Get the chat and verify ownership
    const chat = await ctx.db.get(args.chatId);
    if (!chat) {
      throw new Error("Chat not found");
    }

    if (chat.userId !== userId) {
      throw new Error("Not authorized to update this chat");
    }

    // Clear the scope configuration
    await ctx.db.patch(args.chatId, {
      scopeConfig: undefined,
    });

    return {
      success: true,
      message: "Scope configuration cleared",
    };
  },
});

// Migration helper: Assign existing chats without organizationId to an organization
export const migrateChatsToOrganization = mutation({
  args: {
    organizationId: v.id("organizations"),
  },
  handler: async (ctx, args) => {
    const identity = await ctx.auth.getUserIdentity();
    if (!identity) {
      throw new Error("Not authenticated.");
    }

    const userId = identity.subject;

    // Verify organization exists and user owns it
    const organization = await ctx.db.get(args.organizationId);
    if (!organization) {
      throw new Error("Organization not found.");
    }
    if (organization.userId !== userId) {
      throw new Error("Unauthorized to migrate chats to this organization.");
    }

    // Find all chats without organizationId for this user
    const chatsToMigrate = await ctx.db
      .query("chats")
      .withIndex("by_user", (q) => q.eq("userId", userId))
      .filter((q) => q.eq(q.field("organizationId"), undefined))
      .collect();

    // Update each chat with the organizationId
    let migratedCount = 0;
    for (const chat of chatsToMigrate) {
      await ctx.db.patch(chat._id, {
        organizationId: args.organizationId,
      });
      migratedCount++;
    }

    return {
      success: true,
      migratedCount,
      message: `Migrated ${migratedCount} chat(s) to organization "${organization.name}"`,
    };
  },
});<|MERGE_RESOLUTION|>--- conflicted
+++ resolved
@@ -18,18 +18,18 @@
     // If organizationId is provided, verify it exists and user owns it
     if (args.organizationId) {
       const organization = await ctx.db.get(args.organizationId as any);
-      if (!organization) {
-        throw new Error("Organization not found.");
-      }
+    if (!organization) {
+      throw new Error("Organization not found.");
+    }
       if ((organization as any).userId !== userId) {
-        throw new Error("Unauthorized to view chats in this organization.");
-      }
-
-      const chats = await ctx.db
-        .query("chats")
+      throw new Error("Unauthorized to view chats in this organization.");
+    }
+
+    const chats = await ctx.db
+      .query("chats")
         .withIndex("by_user_organization" as any, (q: any) =>
-          q.eq("userId", userId).eq("organizationId", args.organizationId),
-        )
+        q.eq("userId", userId).eq("organizationId", args.organizationId),
+      )
         .filter((q) => q.eq(q.field("isArchived"), false))
         .order("desc")
         .collect();
@@ -37,33 +37,15 @@
       return chats;
     }
 
-<<<<<<< HEAD
     // If no organizationId provided, return all user's chats (for backward compatibility)
     const chats = await ctx.db
-=======
-    // Query chats with organizationId
-    const chatsWithOrg = await ctx.db
->>>>>>> 53d6a15f
       .query("chats")
       .withIndex("by_user", (q) => q.eq("userId", userId))
       .filter((q) => q.eq(q.field("isArchived"), false))
+      .order("desc")
       .collect();
 
-    // Also get chats without organizationId (for backward compatibility during migration)
-    // These will be migrated to the organization
-    const chatsWithoutOrg = await ctx.db
-      .query("chats")
-      .withIndex("by_user", (q) => q.eq("userId", userId))
-      .filter((q) =>
-        q.and(
-          q.eq(q.field("isArchived"), false),
-          q.eq(q.field("organizationId"), undefined),
-        ),
-      )
-      .collect();
-
-    // Combine and return all chats
-    return [...chatsWithOrg, ...chatsWithoutOrg];
+    return chats;
   },
 });
 
@@ -560,19 +542,19 @@
 
     // If organizationId is provided, verify it exists and user owns it
     if (args.organizationId) {
-      const organization = await ctx.db.get(args.organizationId);
-      if (!organization) {
-        throw new Error("Organization not found.");
-      }
-      if (organization.userId !== userId) {
-        throw new Error("Unauthorized to view chats in this organization.");
-      }
-
-      const chats = await ctx.db
-        .query("chats")
-        .withIndex("by_user_organization", (q) =>
-          q.eq("userId", userId).eq("organizationId", args.organizationId),
-        )
+    const organization = await ctx.db.get(args.organizationId);
+    if (!organization) {
+      throw new Error("Organization not found.");
+    }
+    if (organization.userId !== userId) {
+      throw new Error("Unauthorized to view chats in this organization.");
+    }
+
+    const chats = await ctx.db
+      .query("chats")
+      .withIndex("by_user_organization", (q) =>
+        q.eq("userId", userId).eq("organizationId", args.organizationId),
+      )
         .filter((q) => q.eq(q.field("isArchived"), true))
         .order("desc")
         .collect();
@@ -1049,19 +1031,19 @@
 
     // If organizationId is provided, verify it exists and user owns it
     if (args.organizationId) {
-      const organization = await ctx.db.get(args.organizationId);
-      if (!organization) {
-        throw new Error("Organization not found.");
-      }
-      if (organization.userId !== userId) {
-        throw new Error("Unauthorized to view folders in this organization.");
-      }
-
-      const folders = await ctx.db
-        .query("folders")
-        .withIndex("by_user_organization", (q) =>
-          q.eq("userId", userId).eq("organizationId", args.organizationId),
-        )
+    const organization = await ctx.db.get(args.organizationId);
+    if (!organization) {
+      throw new Error("Organization not found.");
+    }
+    if (organization.userId !== userId) {
+      throw new Error("Unauthorized to view folders in this organization.");
+    }
+
+    const folders = await ctx.db
+      .query("folders")
+      .withIndex("by_user_organization", (q) =>
+        q.eq("userId", userId).eq("organizationId", args.organizationId),
+      )
         .order("desc")
         .collect();
 
@@ -1264,19 +1246,19 @@
 
     // If organizationId is provided, verify it exists and user owns it
     if (args.organizationId) {
-      const organization = await ctx.db.get(args.organizationId);
-      if (!organization) {
-        throw new Error("Organization not found.");
-      }
-      if (organization.userId !== userId) {
-        throw new Error("Unauthorized to view chats in this organization.");
-      }
-
-      const favoriteChats = await ctx.db
-        .query("chats")
-        .withIndex("by_user_organization", (q) =>
-          q.eq("userId", userId).eq("organizationId", args.organizationId),
-        )
+    const organization = await ctx.db.get(args.organizationId);
+    if (!organization) {
+      throw new Error("Organization not found.");
+    }
+    if (organization.userId !== userId) {
+      throw new Error("Unauthorized to view chats in this organization.");
+    }
+
+    const favoriteChats = await ctx.db
+      .query("chats")
+      .withIndex("by_user_organization", (q) =>
+        q.eq("userId", userId).eq("organizationId", args.organizationId),
+      )
         .filter((q) =>
           q.and(
             q.eq(q.field("isArchived"), false),
@@ -2455,22 +2437,22 @@
 
     // If organizationId is provided, verify it exists and user owns it
     if (args.organizationId) {
-      const organization = await ctx.db.get(args.organizationId);
-      if (!organization) {
-        throw new Error("Organization not found.");
-      }
-      if (organization.userId !== userId) {
-        throw new Error("Unauthorized to view chats in this organization.");
-      }
-
-      // Get current chat count for this organization (non-archived chats only)
+    const organization = await ctx.db.get(args.organizationId);
+    if (!organization) {
+      throw new Error("Organization not found.");
+    }
+    if (organization.userId !== userId) {
+      throw new Error("Unauthorized to view chats in this organization.");
+    }
+
+    // Get current chat count for this organization (non-archived chats only)
       currentChats = await ctx.db
-        .query("chats")
-        .withIndex("by_user_organization", (q) =>
-          q.eq("userId", userId).eq("organizationId", args.organizationId),
-        )
-        .filter((q) => q.eq(q.field("isArchived"), false))
-        .collect();
+      .query("chats")
+      .withIndex("by_user_organization", (q) =>
+        q.eq("userId", userId).eq("organizationId", args.organizationId),
+      )
+      .filter((q) => q.eq(q.field("isArchived"), false))
+      .collect();
     } else {
       // If no organizationId provided, get all user's chats (for backward compatibility)
       currentChats = await ctx.db
